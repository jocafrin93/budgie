

# README - The Road So Far 🦜


## **✅Complete✅**
 - [x] Calendar view
 - [x] Adding income transactions
 - [x] Split checks
 - [x] Timeline view
 - [x] Spending from categories
 - [x] Priority-based expense classification
 - [x] Dark/light mode toggle
 - [x] What-if analysis mode
 - [x] Support for various expense frequencies (weekly, bi-weekly, monthly, quarterly, etc.)
 - [x] Expense and savings goal tracking with progress indicators
 - [x] Calendar view for paycheck and deadline visualization
 - [x] Categories with collapsible organization
 - [x] Priority-based expense classification
 - [x] Funding status tracking with progress bars
 - [x] Data persistence on localStorage
 - [x] Drag and drop reordering
 - [X] Consistent formatting for currency (cash register)
  - [X] Form 0s and misalignment


<<<<<<< HEAD

## **🚧Missing Core Features:🚧**

=======
## **🚧Missing Core Features:🚧**

>>>>>>> f9e8cb1c
 - [ ] Urgency indicators and catch-up timeline calculations<sup>1</sup>
 - [ ] Tab Structure
	 - [ ] Transactions
	 - [ ] Reporting (?)
	 - [ ] Config
	 - [ ] Payee management
 - [ ]  Add recurring expenses to transactions
        - Recur until X, number of occurrences 
 - [ ] Cross-device sync
	 - [ ] JSON with cloud sync?
 - [ ] Funding bars on item view
 - [ ] Three-paycheck month identification
 - [ ] Budget interfacing with calculator<sup>2</sup>
 


## **👩🏼‍🔧Fixes:👩🏼‍🔧**

<<<<<<< HEAD
=======
 - [ ] Consistent formatting for currency
	 - what do you call it when you start typing a number and as you type, it moves past the decimal? Whatever that is.
>>>>>>> f9e8cb1c
 - [ ] Fix margins/padding around split check and config cards
 - [ ] Require due dates for recurring expenses
 - [ ] Consolidate to remove scroll on forms
 - [ ] Slim down categories and items when collapsed
 - [ ] Fix "next few months" verbiage on calendar view
 - [ ] Redo notes export
 - [ ] Dark mode hover on goals, expenses
<<<<<<< HEAD

## **Stretch Goals:**

 - [ ] New themes (see below)<sup>3</sup>
 - [ ] Reporting and Analytics
 - [ ] Add cleaner sample data
 - [ ] Inline calculator
 - [ ] Change split deposit functionality into multiple checks - for shared accounts, couples, etc.
 - [ ] Add more pay frequencies

##

=======

## **Stretch Goals:**

 - [ ] New themes (see below)<sup>3</sup>
 - [ ] Reporting and Analytics
 - [ ] Add cleaner sample data
 - [ ] Inline calculator
 - [ ] Change split deposit functionality into multiple checks - for shared accounts, couples, etc. 

##

>>>>>>> f9e8cb1c
**<details><summary> <sup>1</sup> 🏎️Catch-up timeline </summary>**

>How should you handle things you've already got money for? For example, for one of your yearly expenses, you've already got a few months' worth squirreled away.

**Option 1: "Amount Already Saved" Field**
*Add a field to expenses/goals where you can specify how much you've already set aside. The calculator would then:*
-   Show your remaining needed allocation
-   Calculate a "catch-up timeline"
-   Optionally reduce your bi-weekly allocation until you're back on track

**Option 2: "Funding Status" Tracking**
*Add a progress indicator that shows:*
-   Total needed for the expense
-   Amount already saved
-   Remaining to save
-   Whether you can reduce/pause this allocation

**Option 3: "Smart Allocation Adjustment"**
*The calculator could automatically:*
-   Detect when you're ahead on an expense
-   Suggest reducing the bi-weekly amount
- Show you how the extra money could be reallocated
</details>

**<details><summary> <sup>2</sup> 🔗Calc/Budget integration</summary>**
**1. Update the paySchedule state to use actual account IDs:**
```
const [paySchedule, setPaySchedule] = useState({ startDate: '2025-06-15', 
frequency: 'bi-weekly', 
splitPaycheck: false, 
primaryAmount: 2200, 
secondaryAmount: 600, 
secondaryDaysEarly: 2, 
primaryAccountId: 1, // Reference to actual account secondaryAccountId: 2 // Reference to actual account 
 });
```
**2. Update the split paycheck configuration to use account dropdowns**

```{paySchedule.splitPaycheck && (
  <div className="space-y-4">
    <div className="grid grid-cols-1 md:grid-cols-2 gap-4">
      <div>
        <label className="block text-sm font-medium mb-1">Primary Bank Account</label>
        <select
          value={paySchedule.primaryAccountId}
          onChange={(e) => setPaySchedule(prev => ({ ...prev, primaryAccountId: parseInt(e.target.value) }))}
          className={`w-full p-2 border rounded mb-2 ${darkMode ? 'bg-gray-700 border-gray-600' : 'bg-white border-gray-300'}`}
        >
          {accounts.map(account => (
            <option key={account.id} value={account.id}>{account.name} ({account.bankName})</option>
          ))}
        </select>
        <div className="relative">
          <span className="absolute left-3 top-1/2 transform -translate-y-1/2 text-gray-400">$</span>
          <input
            type="number"
            value={paySchedule.primaryAmount}
            onChange={(e) => setPaySchedule(prev => ({ ...prev, primaryAmount: parseFloat(e.target.value) || 0 }))}
            className={`w-full pl-8 p-2 border rounded ${darkMode ? 'bg-gray-700 border-gray-600' : 'bg-white border-gray-300'}`}
          />
        </div>
        <div className="text-xs text-gray-500 mt-1">Main deposit</div>
      </div>

      <div>
        <label className="block text-sm font-medium mb-1">Secondary Bank Account</label>
        <select
          value={paySchedule.secondaryAccountId}
          onChange={(e) => setPaySchedule(prev => ({ ...prev, secondaryAccountId: parseInt(e.target.value) }))}
          className={`w-full p-2 border rounded mb-2 ${darkMode ? 'bg-gray-700 border-gray-600' : 'bg-white border-gray-300'}`}
        >
          {accounts.filter(acc => acc.id !== paySchedule.primaryAccountId).map(account => (
            <option key={account.id} value={account.id}>{account.name} ({account.bankName})</option>
          ))}
        </select>
        <div className="relative">
          <span className="absolute left-3 top-1/2 transform -translate-y-1/2 text-gray-400">$</span>
          <input
            type="number"
            value={paySchedule.secondaryAmount}
            onChange={(e) => setPaySchedule(prev => ({ ...prev, secondaryAmount: parseFloat(e.target.value) || 0 }))}
            className={`w-full pl-8 p-2 border rounded ${darkMode ? 'bg-gray-700 border-gray-600' : 'bg-white border-gray-300'}`}
          />
        </div>
        <div className="text-xs text-gray-500 mt-1">Early deposit</div>
      </div>
    </div>

    <div className="grid grid-cols-1 md:grid-cols-3 gap-4">
      <div>
        <label className="block text-sm font-medium mb-1">Days Early for Secondary Bank</label>
        <input
          type="number"
          min="1"
          max="5"
          value={paySchedule.secondaryDaysEarly}
          onChange={(e) => setPaySchedule(prev => ({ ...prev, secondaryDaysEarly: parseInt(e.target.value) || 2 }))}
          className={`w-full p-2 border rounded ${darkMode ? 'bg-gray-700 border-gray-600' : 'bg-white border-gray-300'}`}
        />
        <div className="text-xs text-gray-500 mt-1">days before main deposit</div>
      </div>

      <div>
        <label className="block text-sm font-medium mb-1">Total</label>
        <div className={`w-full p-2 border rounded ${darkMode ? 'bg-gray-800 border-gray-600' : 'bg-gray-100 border-gray-300'} text-center font-semibold`}>
          ${(paySchedule.primaryAmount + paySchedule.secondaryAmount).toFixed(2)}
        </div>
        <div className="text-xs text-gray-500 mt-1 text-center">Combined</div>
      </div>
    </div>
  </div>
)}
```
**3. Update the calendar event generation to use actual account names:**
```
const generatePaycheckEventsWithSplit = (paySchedule, currentPay, accounts) => {
  const events = [];
  const primaryDates = generatePaycheckDates(paySchedule);

  primaryDates.forEach((date, index) => {
    const primaryAmount = paySchedule.splitPaycheck ? paySchedule.primaryAmount : currentPay;
    const primaryAccount = accounts.find(acc => acc.id === paySchedule.primaryAccountId);

    // Add primary paycheck
    events.push({
      date: new Date(date),
      type: 'paycheck',
      subtype: 'primary',
      title: paySchedule.splitPaycheck ? `${primaryAccount?.name || 'Primary Bank'}` : `Paycheck #${index + 1}`,
      amount: primaryAmount,
      description: `${paySchedule.splitPaycheck ? 'Main deposit' : 'Bi-weekly income'}: $${primaryAmount.toFixed(2)}${primaryAccount ? ` → ${primaryAccount.name}` : ''}`,
      accountId: paySchedule.splitPaycheck ? paySchedule.primaryAccountId : null
    });
```

Add secondary paycheck if split is enabled

   ```
    if (paySchedule.splitPaycheck && paySchedule.secondaryAmount > 0) {
      const secondaryDate = new Date(date);
      secondaryDate.setDate(date.getDate() - paySchedule.secondaryDaysEarly);
      const secondaryAccount = accounts.find(acc => acc.id === paySchedule.secondaryAccountId);

      events.push({
        date: secondaryDate,
        type: 'paycheck',
        subtype: 'secondary',
        title: `${secondaryAccount?.name || 'Secondary Bank'}`,
        amount: paySchedule.secondaryAmount,
        description: `Early deposit: $${paySchedule.secondaryAmount.toFixed(2)} (${paySchedule.secondaryDaysEarly} days early) → ${secondaryAccount?.name || 'Secondary Bank'}`,
        accountId: paySchedule.secondaryAccountId
      });
    }
  });

  return events.sort((a, b) => a.date - b.date);
};
```
**4. Update the calendar call to pass accounts:**

Update this in generateCalendarEvents:

```
const paycheckEvents = generatePaycheckEventsWithSplit(paySchedule, currentPay, accounts);
```

And update your CalendarView call to pass accounts:

```
<CalendarView
events={[]}
darkMode={darkMode}
currentPay={currentPay}
paySchedule={paySchedule}
savingsGoals={savingsGoals}
expenses={expenses}
categories={categories}
frequencyOptions={frequencyOptions}
accounts={accounts} // Add this
/>
```
</details>


**<details><summary> <sup>3</sup> 🎨Different Color Schemes for Categories</summary>**

 >Seasonal themes: Spring pastels, autumn warmth, winter blues, summer brights

**✨Seasonal Theme Features**:✨ 

- **🌸 Spring**: Soft pastels - pinks, greens, purples, yellows  
- **☀️ Summer**: Vibrant warmth - oranges, yellows, reds, bright pinks  
- **🍂 Autumn**: Rich earth tones - ambers, deep oranges, warm reds
- **❄️ Winter**: Cool elegance - blues, slates, indigos, cyans

**🎮 How to Use**:🎮 

- Theme selector in the top-right header with a gradient button showing current theme
- Hover to see options - dropdown appears with all four seasonal themes
- One-click switching - instantly updates all category colors
- Auto-updates existing categories when you change themes

**🎨 Smart Features**:🎨

- Each theme has 8 coordinated colors for variety
- Gradient accent colors that match each season's vibe
- Existing categories automatically get new colors when switching
- New categories will use the current theme's palette
</details><|MERGE_RESOLUTION|>--- conflicted
+++ resolved
@@ -1,3 +1,5 @@
+
+
 
 
 # README - The Road So Far 🦜
@@ -24,14 +26,8 @@
   - [X] Form 0s and misalignment
 
 
-<<<<<<< HEAD
 
 ## **🚧Missing Core Features:🚧**
-
-=======
-## **🚧Missing Core Features:🚧**
-
->>>>>>> f9e8cb1c
  - [ ] Urgency indicators and catch-up timeline calculations<sup>1</sup>
  - [ ] Tab Structure
 	 - [ ] Transactions
@@ -50,11 +46,6 @@
 
 ## **👩🏼‍🔧Fixes:👩🏼‍🔧**
 
-<<<<<<< HEAD
-=======
- - [ ] Consistent formatting for currency
-	 - what do you call it when you start typing a number and as you type, it moves past the decimal? Whatever that is.
->>>>>>> f9e8cb1c
  - [ ] Fix margins/padding around split check and config cards
  - [ ] Require due dates for recurring expenses
  - [ ] Consolidate to remove scroll on forms
@@ -62,7 +53,6 @@
  - [ ] Fix "next few months" verbiage on calendar view
  - [ ] Redo notes export
  - [ ] Dark mode hover on goals, expenses
-<<<<<<< HEAD
 
 ## **Stretch Goals:**
 
@@ -75,19 +65,6 @@
 
 ##
 
-=======
-
-## **Stretch Goals:**
-
- - [ ] New themes (see below)<sup>3</sup>
- - [ ] Reporting and Analytics
- - [ ] Add cleaner sample data
- - [ ] Inline calculator
- - [ ] Change split deposit functionality into multiple checks - for shared accounts, couples, etc. 
-
-##
-
->>>>>>> f9e8cb1c
 **<details><summary> <sup>1</sup> 🏎️Catch-up timeline </summary>**
 
 >How should you handle things you've already got money for? For example, for one of your yearly expenses, you've already got a few months' worth squirreled away.
@@ -273,9 +250,172 @@
 
 
 **<details><summary> <sup>3</sup> 🎨Different Color Schemes for Categories</summary>**
+**<details><summary> <sup>2</sup> 🔗Calc/Budget integration</summary>**
+**1. Update the paySchedule state to use actual account IDs:**
+```
+const [paySchedule, setPaySchedule] = useState({ startDate: '2025-06-15', 
+frequency: 'bi-weekly', 
+splitPaycheck: false, 
+primaryAmount: 2200, 
+secondaryAmount: 600, 
+secondaryDaysEarly: 2, 
+primaryAccountId: 1, // Reference to actual account secondaryAccountId: 2 // Reference to actual account 
+ });
+```
+**2. Update the split paycheck configuration to use account dropdowns**
+
+```{paySchedule.splitPaycheck && (
+  <div className="space-y-4">
+    <div className="grid grid-cols-1 md:grid-cols-2 gap-4">
+      <div>
+        <label className="block text-sm font-medium mb-1">Primary Bank Account</label>
+        <select
+          value={paySchedule.primaryAccountId}
+          onChange={(e) => setPaySchedule(prev => ({ ...prev, primaryAccountId: parseInt(e.target.value) }))}
+          className={`w-full p-2 border rounded mb-2 ${darkMode ? 'bg-gray-700 border-gray-600' : 'bg-white border-gray-300'}`}
+        >
+          {accounts.map(account => (
+            <option key={account.id} value={account.id}>{account.name} ({account.bankName})</option>
+          ))}
+        </select>
+        <div className="relative">
+          <span className="absolute left-3 top-1/2 transform -translate-y-1/2 text-gray-400">$</span>
+          <input
+            type="number"
+            value={paySchedule.primaryAmount}
+            onChange={(e) => setPaySchedule(prev => ({ ...prev, primaryAmount: parseFloat(e.target.value) || 0 }))}
+            className={`w-full pl-8 p-2 border rounded ${darkMode ? 'bg-gray-700 border-gray-600' : 'bg-white border-gray-300'}`}
+          />
+        </div>
+        <div className="text-xs text-gray-500 mt-1">Main deposit</div>
+      </div>
+
+      <div>
+        <label className="block text-sm font-medium mb-1">Secondary Bank Account</label>
+        <select
+          value={paySchedule.secondaryAccountId}
+          onChange={(e) => setPaySchedule(prev => ({ ...prev, secondaryAccountId: parseInt(e.target.value) }))}
+          className={`w-full p-2 border rounded mb-2 ${darkMode ? 'bg-gray-700 border-gray-600' : 'bg-white border-gray-300'}`}
+        >
+          {accounts.filter(acc => acc.id !== paySchedule.primaryAccountId).map(account => (
+            <option key={account.id} value={account.id}>{account.name} ({account.bankName})</option>
+          ))}
+        </select>
+        <div className="relative">
+          <span className="absolute left-3 top-1/2 transform -translate-y-1/2 text-gray-400">$</span>
+          <input
+            type="number"
+            value={paySchedule.secondaryAmount}
+            onChange={(e) => setPaySchedule(prev => ({ ...prev, secondaryAmount: parseFloat(e.target.value) || 0 }))}
+            className={`w-full pl-8 p-2 border rounded ${darkMode ? 'bg-gray-700 border-gray-600' : 'bg-white border-gray-300'}`}
+          />
+        </div>
+        <div className="text-xs text-gray-500 mt-1">Early deposit</div>
+      </div>
+    </div>
+
+    <div className="grid grid-cols-1 md:grid-cols-3 gap-4">
+      <div>
+        <label className="block text-sm font-medium mb-1">Days Early for Secondary Bank</label>
+        <input
+          type="number"
+          min="1"
+          max="5"
+          value={paySchedule.secondaryDaysEarly}
+          onChange={(e) => setPaySchedule(prev => ({ ...prev, secondaryDaysEarly: parseInt(e.target.value) || 2 }))}
+          className={`w-full p-2 border rounded ${darkMode ? 'bg-gray-700 border-gray-600' : 'bg-white border-gray-300'}`}
+        />
+        <div className="text-xs text-gray-500 mt-1">days before main deposit</div>
+      </div>
+
+      <div>
+        <label className="block text-sm font-medium mb-1">Total</label>
+        <div className={`w-full p-2 border rounded ${darkMode ? 'bg-gray-800 border-gray-600' : 'bg-gray-100 border-gray-300'} text-center font-semibold`}>
+          ${(paySchedule.primaryAmount + paySchedule.secondaryAmount).toFixed(2)}
+        </div>
+        <div className="text-xs text-gray-500 mt-1 text-center">Combined</div>
+      </div>
+    </div>
+  </div>
+)}
+```
+**3. Update the calendar event generation to use actual account names:**
+```
+const generatePaycheckEventsWithSplit = (paySchedule, currentPay, accounts) => {
+  const events = [];
+  const primaryDates = generatePaycheckDates(paySchedule);
+
+  primaryDates.forEach((date, index) => {
+    const primaryAmount = paySchedule.splitPaycheck ? paySchedule.primaryAmount : currentPay;
+    const primaryAccount = accounts.find(acc => acc.id === paySchedule.primaryAccountId);
+
+    // Add primary paycheck
+    events.push({
+      date: new Date(date),
+      type: 'paycheck',
+      subtype: 'primary',
+      title: paySchedule.splitPaycheck ? `${primaryAccount?.name || 'Primary Bank'}` : `Paycheck #${index + 1}`,
+      amount: primaryAmount,
+      description: `${paySchedule.splitPaycheck ? 'Main deposit' : 'Bi-weekly income'}: $${primaryAmount.toFixed(2)}${primaryAccount ? ` → ${primaryAccount.name}` : ''}`,
+      accountId: paySchedule.splitPaycheck ? paySchedule.primaryAccountId : null
+    });
+```
+
+Add secondary paycheck if split is enabled
+
+   ```
+    if (paySchedule.splitPaycheck && paySchedule.secondaryAmount > 0) {
+      const secondaryDate = new Date(date);
+      secondaryDate.setDate(date.getDate() - paySchedule.secondaryDaysEarly);
+      const secondaryAccount = accounts.find(acc => acc.id === paySchedule.secondaryAccountId);
+
+      events.push({
+        date: secondaryDate,
+        type: 'paycheck',
+        subtype: 'secondary',
+        title: `${secondaryAccount?.name || 'Secondary Bank'}`,
+        amount: paySchedule.secondaryAmount,
+        description: `Early deposit: $${paySchedule.secondaryAmount.toFixed(2)} (${paySchedule.secondaryDaysEarly} days early) → ${secondaryAccount?.name || 'Secondary Bank'}`,
+        accountId: paySchedule.secondaryAccountId
+      });
+    }
+  });
+
+  return events.sort((a, b) => a.date - b.date);
+};
+```
+**4. Update the calendar call to pass accounts:**
+
+Update this in generateCalendarEvents:
+
+```
+const paycheckEvents = generatePaycheckEventsWithSplit(paySchedule, currentPay, accounts);
+```
+
+And update your CalendarView call to pass accounts:
+
+```
+<CalendarView
+events={[]}
+darkMode={darkMode}
+currentPay={currentPay}
+paySchedule={paySchedule}
+savingsGoals={savingsGoals}
+expenses={expenses}
+categories={categories}
+frequencyOptions={frequencyOptions}
+accounts={accounts} // Add this
+/>
+```
+</details>
+
+
+**<details><summary> <sup>3</sup> 🎨Different Color Schemes for Categories</summary>**
 
  >Seasonal themes: Spring pastels, autumn warmth, winter blues, summer brights
-
+ >Seasonal themes: Spring pastels, autumn warmth, winter blues, summer brights
+
+**✨Seasonal Theme Features**:✨ 
 **✨Seasonal Theme Features**:✨ 
 
 - **🌸 Spring**: Soft pastels - pinks, greens, purples, yellows  
@@ -284,12 +424,14 @@
 - **❄️ Winter**: Cool elegance - blues, slates, indigos, cyans
 
 **🎮 How to Use**:🎮 
+**🎮 How to Use**:🎮 
 
 - Theme selector in the top-right header with a gradient button showing current theme
 - Hover to see options - dropdown appears with all four seasonal themes
 - One-click switching - instantly updates all category colors
 - Auto-updates existing categories when you change themes
 
+**🎨 Smart Features**:🎨
 **🎨 Smart Features**:🎨
 
 - Each theme has 8 coordinated colors for variety
